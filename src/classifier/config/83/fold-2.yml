data:
  data_dir: '/home/yousef/deep-learning/kaggle/covid/data/processed/train/lung_crops/lung/lungs'
  opacity_masks_dir: '/ssd1/deep-learning/kaggle/covid/data/processed/train-lungs/opacity_masks'
  folds_df: '/home/yousef/deep-learning/kaggle/covid/data/processed/stratified_group_kfold_split_5_42.csv'
  num_classes: 4
  idx_fold: 2
  num_folds: 5
  dataset_name: 'StudySegmentationDataset'
  image_resolution: 448

model:
  arch: 'SegmentationModel'
  params:
    encoder_name: 'tf_efficientnetv2_l_in21ft1k'
    num_classes: 4
    pretrained: True

train:
  batch_size: 16 
  overfit_single_batch: False
  num_epochs: 10
  snapshots: 1

test:
  batch_size: 16 
  cls_threshold: 0.5
  tta:
    horizontal: False
    vertical: False

transforms:
  train:
    HorizontalFlip: True
    VerticalFlip: True
    Transpose: True
    BrightnessContrast:
      p: 0.5
      brightness_limit: 0.25
      contrast_limit: 0.25
    HueSaturationValue:
      p: 0.5
    CLAHE:
      p: 0.5
      clip_limit: 3
    Blur: True
    Noise: True
    ShiftScaleRotate:
      p: 0.3
    Cutout:
      p: 0.5
      max_h_size: 51.2
      max_w_size: 51.2
      num_holes: 2

loss:
  name: "CrossEntropy"
  params:
    reduction: 'none'
    seg_multiplier: 10

optimizer:
  name: 'SGD'
  params:
    lr: 1.0e-2
    momentum: 0.9
    weight_decay: 1.0e-5

scheduler:
  name: 'cosine'
  params:
    min_lr: 0

callbacks:
  checkpoint:
<<<<<<< HEAD
      monitor: 'map/val_epoch'
=======
    monitor: 'map/val'
>>>>>>> 1298ed06

num_workers: 8
device: 'cuda:0'
gpus: [1]
debug: False
work_dir: 'build/'<|MERGE_RESOLUTION|>--- conflicted
+++ resolved
@@ -72,11 +72,7 @@
 
 callbacks:
   checkpoint:
-<<<<<<< HEAD
       monitor: 'map/val_epoch'
-=======
-    monitor: 'map/val'
->>>>>>> 1298ed06
 
 num_workers: 8
 device: 'cuda:0'
